--- conflicted
+++ resolved
@@ -84,23 +84,11 @@
       const paymentData = {
         amount: Math.round(cartTotal * 100),
         currency: "gbp",
-<<<<<<< HEAD
-        course_id: cartItems[0]?.id, // Use first course ID or current course ID
-      };
-
-      console.log("Sending to backend:", paymentData);
-
-      createStripePaymentIntent(paymentData)
-        .unwrap()
-        .then((data) => {
-          console.log("Backend response:", data);
-=======
         course_id: cartItems[0]?.id, // Assuming single course in cart
       })
         .unwrap()
         .then((data) => {
           console.log("Stripe Payment Intent created:", data);
->>>>>>> be8c2f68
           setClientSecret(data.clientSecret);
         })
         .catch((error) => {
@@ -228,8 +216,6 @@
       billingInfo.email.includes("@")
     );
   };
-<<<<<<< HEAD
-=======
   // console.log(
   //   "stripe configs:",
   //   isCreatingStripeIntent,
@@ -242,7 +228,6 @@
   // );
   // Get current course for display
   const currentCourse = getCourseFromCart(cartItems);
->>>>>>> be8c2f68
 
   return (
     <CheckoutProtection>
