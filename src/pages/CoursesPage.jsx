--- conflicted
+++ resolved
@@ -168,7 +168,6 @@
                 </div>
 
                 <div className="flex items-center mb-4">
-<<<<<<< HEAD
                   {course.instructor ? (
                     <>
                       <img
@@ -192,17 +191,6 @@
                       No instructor assigned
                     </span>
                   )}
-=======
-                  <img
-                    // src={`${baseUrl}${course.instructor.profile_picture}`}
-                    src={course.instructor.profile_picture}
-                    alt={course?.instructor?.name}
-                    className="w-8 h-8 rounded-full mr-2 object-cover"
-                  />
-                  <span className="text-sm text-foreground">
-                    {course.instructor.name || "No Instructor Name"}
-                  </span>
->>>>>>> 9466e098
                 </div>
 
                 <div className="flex items-center mb-4">
