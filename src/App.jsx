--- conflicted
+++ resolved
@@ -26,7 +26,6 @@
 import NotFound from "./pages/not-found";
 import Dashboard from "./pages/Dashboard";
 import Library from "./components/portal/Library";
-<<<<<<< HEAD
 import CourseLibrary from "./pages/EnrollCoursesPage";
 import CourseDetail from "./pages/CourseDetailsScreen";
 import MyCourses from "./pages/MyCourses";
@@ -36,14 +35,12 @@
 import Assignments from "./pages/Assignments";
 import StudentProfile from "./pages/StudentProfile";
 import CourseLibraryDetail from "./pages/CourseLibaryDetails";
-=======
 import { ContactPage } from "./pages/ContactPage";
 import { OurStoryPage } from "./pages/OurStoryPage";
 import { PartnerWithUs } from "./pages/PartnerWithUs";
 import { ServicesPage } from "./pages/ServicesPage";
 import { CommunityPage } from "./pages/CommunityPage";
 import { RefundPolicy } from "./pages/RefundPolicy";
->>>>>>> 1dabe23f
 
 function App() {
   // Get Google Client ID from environment variables using Vite's import.meta.env
@@ -103,26 +100,6 @@
                 </ProtectedRoute>
               }
             />
-            <Route
-              path="/portal/library"
-              element={
-                <ProtectedRoute>
-                  <Library />
-                </ProtectedRoute>
-              }
-            />
-<<<<<<< HEAD
-          </Route>
-
-          {/* Protected Routes (require authentication) */}
-          <Route
-            path="/portal"
-            element={
-              <ProtectedRoute>
-                <Dashboard />
-              </ProtectedRoute>
-            }
-          />
           <Route
             path="/portal/enroll-courses"
             element={
@@ -163,14 +140,14 @@
               </ProtectedRoute>
             }
           />
-          <Route
-            path="/portal/library"
-            element={
-              <ProtectedRoute>
-                <Library />
-              </ProtectedRoute>
-            }
-          />
+            <Route
+              path="/portal/library"
+              element={
+                <ProtectedRoute>
+                  <Library />
+                </ProtectedRoute>
+              }
+            />
           <Route
             path="/portal/library/:id"
             element={
@@ -203,8 +180,6 @@
               </ProtectedRoute>
             }
           />
-=======
->>>>>>> 1dabe23f
 
             {/* Catch-all route for undefined paths */}
             <Route path="*" element={<NotFound />} />
