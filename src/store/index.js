--- conflicted
+++ resolved
@@ -4,11 +4,8 @@
 import cartReducer from "./slices/cartSlice";
 import { api } from "../services/api";
 import { coursesApi } from "../services/coursesApi";
-<<<<<<< HEAD
+import { liveClassesApi } from "@/services/live-classes-api";
 import { blogsApi } from "@/services/blogsApi";
-=======
-import { liveClassesApi } from "@/services/live-classes-api";
->>>>>>> 9466e098
 
 export const store = configureStore({
   reducer: {
@@ -16,21 +13,16 @@
     cart: cartReducer,
     [api.reducerPath]: api.reducer,
     [coursesApi.reducerPath]: coursesApi.reducer,
-<<<<<<< HEAD
+    [liveClassesApi.reducerPath]: liveClassesApi.reducer,
     [blogsApi.reducerPath]: blogsApi.reducer,
-=======
-    [liveClassesApi.reducerPath]: liveClassesApi.reducer,
->>>>>>> 9466e098
   },
   middleware: (getDefaultMiddleware) =>
     getDefaultMiddleware()
       .concat(api.middleware)
+
       .concat(coursesApi.middleware)
-<<<<<<< HEAD
+      .concat(liveClassesApi.middleware)
       .concat(blogsApi.middleware),
-=======
-      .concat(liveClassesApi.middleware),
->>>>>>> 9466e098
 });
 
 // Enable refetchOnFocus and refetchOnReconnect
